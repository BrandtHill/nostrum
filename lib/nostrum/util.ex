--- conflicted
+++ resolved
@@ -194,11 +194,8 @@
 
   If atom does not currently exist, will warn that we're doing an unsafe conversion.
   """
-<<<<<<< HEAD
+
   @spec maybe_to_atom(atom | String.t()) :: atom | integer()
-=======
-  @spec maybe_to_atom(atom | String.t()) :: atom | integer
->>>>>>> 81c36cdc
   def maybe_to_atom(token) when is_atom(token), do: token
 
   def maybe_to_atom(<<head, _rest::binary>> = token) when head in ?1..?9 do
