defmodule Nostrum.Voice.Audio do
  @moduledoc false

  require Logger

  alias Nostrum.Error.VoiceError
  alias Nostrum.Struct.VoiceState
  alias Nostrum.Util
  alias Nostrum.Voice
  alias Porcelain.Process, as: Proc

  @encryption_mode "xsalsa20_poly1305"
  @samples_per_frame 960
  @usec_per_frame 20_000
  # How many consecutive packets to send before resting
  @frames_per_burst 10

  def encryption_mode, do: @encryption_mode

  def rtp_header(%VoiceState{} = voice) do
    <<
      0x80::8,
      0x78::8,
      voice.rtp_sequence::16,
      voice.rtp_timestamp::32,
      voice.ssrc::32
    >>
  end

  def encrypt_packet(%VoiceState{} = voice, data) do
    header = rtp_header(voice)
    # 12 byte header + 12 null bytes
    nonce = header <> <<0::96>>
    header <> Kcl.secretbox(data, nonce, voice.secret_key)
  end

  def open_udp do
    {:ok, socket} =
      :gen_udp.open(0, [
        :binary,
        {:active, false},
        {:reuseaddr, true}
      ])

    socket
  end

  def init_player(voice) do
    take_nap()
    player_loop(voice)
  end

  def player_loop(voice, init? \\ true) do
    t1 = Util.usec_now()
    voice = try_send_data(voice, init?)
    t2 = Util.usec_now()

    take_nap(t2 - t1)

    player_loop(voice, false)
  end

  def take_nap(diff \\ 0) do
    ((@usec_per_frame * @frames_per_burst - diff) / 1000)
    |> trunc()
    |> max(0)
    |> Process.sleep()
  end

  def get_source(%VoiceState{ffmpeg_proc: nil, raw_audio: raw_audio}), do: raw_audio

  def get_source(%VoiceState{ffmpeg_proc: ffmpeg_proc}), do: ffmpeg_proc.out

  def try_send_data(%VoiceState{} = voice, init?) do
    wait = if(init?, do: Application.get_env(:nostrum, :audio_timeout, 20_000), else: 500)
    {:ok, watchdog} = :timer.apply_after(wait, __MODULE__, :on_stall, [voice])

    {voice, done} =
      voice
      |> get_source()
      |> Enum.take(@frames_per_burst)
      |> send_frames(voice)

    :timer.cancel(watchdog)

    if done,
      do: on_complete(voice, init?),
      else: voice
  end

  def try_send_data(_, _), do: :ok

  def send_frames(frames, %VoiceState{} = voice) do
    voice =
      Enum.reduce(frames, voice, fn f, v ->
        :gen_udp.send(
          v.udp_socket,
          v.ip |> ip_to_tuple(),
          v.port,
          encrypt_packet(v, f)
        )

        %{
          v
          | rtp_sequence: v.rtp_sequence + 1,
            rtp_timestamp: v.rtp_timestamp + @samples_per_frame
        }
      end)

    {Voice.update_voice(voice.guild_id,
       rtp_sequence: voice.rtp_sequence,
       rtp_timestamp: voice.rtp_timestamp,
       # If using raw audio and it isn't stateful, update its state manually
       raw_audio:
         unless(is_nil(voice.raw_audio) or voice.raw_stateful,
           do: Enum.slice(voice.raw_audio, @frames_per_burst..-1)
         )
     ), length(frames) < @frames_per_burst}
  end

  def spawn_youtubedl(url) do
    res =
      Porcelain.spawn(
        Application.get_env(:nostrum, :youtubedl, "youtube-dl"),
        [
          ["-f", "bestaudio"],
          ["-o", "-"],
          ["-q"],
          [url]
        ]
        |> List.flatten(),
        out: :stream
      )

    case res do
      {:error, reason} ->
        raise(VoiceError, reason: reason, executable: "youtube-dl")

      proc ->
        proc
    end
  end

  def spawn_ffmpeg(input, type \\ :url, options \\ []) do
    {input_url, stdin} =
      case type do
        :url ->
          {input, <<>>}

        :pipe ->
          {"pipe:0", input}

        :ytdl ->
          %Proc{out: outstream} = spawn_youtubedl(input)

          {"pipe:0", outstream}
      end

    res =
      Porcelain.spawn(
        Application.get_env(:nostrum, :ffmpeg, "ffmpeg"),
        [
          ffmpeg_options(options, input_url),
          ["-ac", "2"],
          ["-ar", "48000"],
          ["-f", "s16le"],
          ["-acodec", "libopus"],
          ["-loglevel", "quiet"],
          ["pipe:1"]
        ]
        |> List.flatten(),
        in: stdin,
        out: :stream
      )

    case res do
      {:error, reason} ->
        raise(VoiceError, reason: reason, executable: "ffmpeg")

      proc ->
        proc
    end
  end

  def ffmpeg_options(options, input_url) do
    # Volume
    vol_opt =
      case Keyword.get(options, :volume) do
        val when is_number(val) -> [filter: "volume=#{val}"]
        _ -> []
      end

    [
      # Start position
      case Keyword.get(options, :start_pos) do
        nil -> []
        val -> ["-ss", val]
      end,

      # Duration
      case Keyword.get(options, :duration) do
        nil -> []
        val -> ["-t", val]
      end,

      # Realtime Processing
      if(Keyword.get(options, :realtime, true), do: ["-re"], else: []),

      # Input URL
      ["-i", input_url],

      # Filters
      case Keyword.get_values(options ++ vol_opt, :filter) do
        [] -> []
        val -> ["-af", Enum.join(val, ", ")]
      end
    ]
  end

  def on_stall(%VoiceState{} = voice) do
    unless is_nil(voice.ffmpeg_proc) do
      Proc.stop(voice.ffmpeg_proc)
    end
  end

<<<<<<< HEAD
  def on_complete(%VoiceState{} = voice) do
    Voice.update_voice(voice.guild_id, ffmpeg_proc: nil, raw_audio: nil)
=======
  def on_complete(%VoiceState{} = voice, timed_out) do
    Voice.update_voice(voice.guild_id, ffmpeg_proc: nil)
>>>>>>> 0658a6a7
    List.duplicate(<<0xF8, 0xFF, 0xFE>>, 5) |> send_frames(voice)
    Voice.set_speaking(voice, false, timed_out)
    Process.exit(voice.player_pid, :stop)
  end

  @doc """
  Because UDP is connectionless, we must discover our machine's external
  IP and port used to communicate via the UDP socket to inform the discord
  voice server where to send incoming voice data. This is a bot library, so
  it's unlikely it will be listening to any incoming voice data, but it's
  here for completeness/correctness.
  """
  def discover_ip(socket, ip, port, ssrc) do
    ip_tuple = ip_to_tuple(ip)

    req_packet =
      <<
        # '1' for request
        1::16,
        # length of rest
        70::16,
        ssrc::32
      >> <>
        (ip |> String.pad_trailing(64, <<0>>)) <>
        <<port::16>>

    :ok = :gen_udp.send(socket, ip_tuple, port, req_packet)
    {:ok, res_packet} = :gen_udp.recv(socket, 74)

    {
      ^ip_tuple,
      ^port,
      <<
        2::16,
        70::16,
        ^ssrc::32,
        my_ip::bitstring-size(512),
        my_port::16
      >>
    } = res_packet

    my_ip = my_ip |> String.trim(<<0>>)
    {my_ip, my_port}
  end

  defp ip_to_tuple(ip) do
    {:ok, ip_tuple} =
      ip
      |> String.to_charlist()
      |> :inet_parse.address()

    ip_tuple
  end
end<|MERGE_RESOLUTION|>--- conflicted
+++ resolved
@@ -223,13 +223,8 @@
     end
   end
 
-<<<<<<< HEAD
-  def on_complete(%VoiceState{} = voice) do
+  def on_complete(%VoiceState{} = voice, timed_out) do
     Voice.update_voice(voice.guild_id, ffmpeg_proc: nil, raw_audio: nil)
-=======
-  def on_complete(%VoiceState{} = voice, timed_out) do
-    Voice.update_voice(voice.guild_id, ffmpeg_proc: nil)
->>>>>>> 0658a6a7
     List.duplicate(<<0xF8, 0xFF, 0xFE>>, 5) |> send_frames(voice)
     Voice.set_speaking(voice, false, timed_out)
     Process.exit(voice.player_pid, :stop)
